--- conflicted
+++ resolved
@@ -2,11 +2,8 @@
 
 ## Next
 * Add `text` as a synonym for `string`
-<<<<<<< HEAD
 * Add `Cmd`+`K` / `Ctrl`+`K` to clear the web UI output
-=======
 * Fix multiline input not being visible in the web UI
->>>>>>> 0fc151f4
 
 ### v1.5.3 (2024-10-06)
 
