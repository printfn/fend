use crate::value::Value;
use crate::{
    ast::Expr,
    err::{IntErr, Interrupt},
};
use std::borrow::Cow;
use std::collections::HashMap;
use std::fmt;

#[derive(Debug, Clone)]
enum ScopeValue {
    //Variable(Value),
    LazyVariable(Expr, Scope),
}

#[derive(Debug)]
pub enum GetIdentError<'a> {
    EvalError(String),
    IdentifierNotFound(&'a str),
}

impl<'a> fmt::Display for GetIdentError<'a> {
    fn fmt(&self, f: &mut fmt::Formatter) -> fmt::Result {
        match self {
            Self::EvalError(s) => write!(f, "{}", s),
            Self::IdentifierNotFound(s) => write!(f, "Unknown identifier '{}'", s),
        }
    }
}

impl ScopeValue {
    fn eval<I: Interrupt>(&self, int: &I) -> Result<Value, IntErr<String, I>> {
        match self {
            Self::LazyVariable(expr, scope) => {
                let value = crate::ast::evaluate(expr.clone(), &mut scope.clone(), int)?;
                Ok(value)
            }
        }
    }
}

#[derive(Debug, Clone)]
pub struct Scope {
    hashmap: HashMap<Cow<'static, str>, ScopeValue>,
    prefixes: Vec<(Cow<'static, str>, ScopeValue)>,
    inner: Option<Box<Scope>>,
}

impl Scope {
    pub fn new() -> Self {
        Self {
            hashmap: HashMap::new(),
            prefixes: vec![],
            inner: None,
        }
    }

    fn insert_scope_value(&mut self, ident: Cow<'static, str>, value: ScopeValue) {
        self.hashmap.insert(ident, value);
    }

    pub fn insert_variable(&mut self, name: Cow<'static, str>, expr: Expr, scope: Self) {
        self.insert_scope_value(name, ScopeValue::LazyVariable(expr, scope))
    }

    pub fn create_nested_scope(self) -> Self {
        let mut res = Self::new();
        res.inner = Some(Box::from(self));
        res
    }

    pub fn get<'a, I: Interrupt>(
        &mut self,
        ident: &'a str,
        int: &I,
    ) -> Result<Value, IntErr<GetIdentError<'a>, I>> {
        let potential_value = self.hashmap.get(ident).cloned();
        if let Some(value) = potential_value {
            let value = value
<<<<<<< HEAD
                .eval(int)
=======
                .eval(ident.to_string().into(), self, int)
>>>>>>> 31d78408
                .map_err(|e| e.map(GetIdentError::EvalError))?;
            Ok(value)
        } else if let Some(inner) = &mut self.inner {
            inner.get(ident, int)
        } else {
            Err(GetIdentError::IdentifierNotFound(ident))?
        }
    }
}<|MERGE_RESOLUTION|>--- conflicted
+++ resolved
@@ -77,11 +77,7 @@
         let potential_value = self.hashmap.get(ident).cloned();
         if let Some(value) = potential_value {
             let value = value
-<<<<<<< HEAD
                 .eval(int)
-=======
-                .eval(ident.to_string().into(), self, int)
->>>>>>> 31d78408
                 .map_err(|e| e.map(GetIdentError::EvalError))?;
             Ok(value)
         } else if let Some(inner) = &mut self.inner {
